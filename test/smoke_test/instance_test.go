package smoke

import (
	"fmt"
	"github.com/omnistrate/commons/pkg/utils"
	"github.com/omnistrate/ctl/cmd"
	"github.com/omnistrate/ctl/cmd/instance"
	"github.com/omnistrate/ctl/test/testutils"
	"github.com/stretchr/testify/require"
	"testing"
)

func TestInstanceBasic(t *testing.T) {
	utils.SmokeTest(t)

	defer testutils.Cleanup()

	// PASS: login
	testEmail, testPassword, err := testutils.GetSmokeTestAccount()
	require.NoError(t, err)
	cmd.RootCmd.SetArgs([]string{"login", fmt.Sprintf("--email=%s", testEmail), fmt.Sprintf("--password=%s", testPassword)})
	err = cmd.RootCmd.Execute()
	require.NoError(t, err)

<<<<<<< HEAD
=======
	// PASS: create instance 1 with param
	cmd.RootCmd.SetArgs([]string{"instance", "create",
		"--service=mysql",
		"--environment=dev",
		"--plan=mysql",
		"--version=latest",
		"--resource=mySQL",
		"--cloud-provider=aws",
		"--region=ca-central-1",
		"--param", `{"databaseName":"default","password":"a_secure_password","rootPassword":"a_secure_root_password","username":"user"}`})
	err = cmd.RootCmd.Execute()
	require.NoError(t, err)
	instanceID1 := instance.InstanceID
	require.NotEmpty(t, instanceID1)

	// PASS: create instance 2 with param file
	cmd.RootCmd.SetArgs([]string{"instance", "create",
		"--service=mysql",
		"--environment=dev",
		"--plan=mysql",
		"--version=latest",
		"--resource=mySQL",
		"--cloud-provider=aws",
		"--region=ca-central-1",
		"--param-file", "paramfiles/instance_create_param.json"})
	err = cmd.RootCmd.Execute()
	require.NoError(t, err)
	instanceID2 := instance.InstanceID
	require.NotEmpty(t, instanceID2)

	// PASS: describe instance 1
	cmd.RootCmd.SetArgs([]string{"instance", "describe", instanceID1})
	err = cmd.RootCmd.Execute()
	require.NoError(t, err)

	// PASS: describe instance 2
	cmd.RootCmd.SetArgs([]string{"instance", "describe", instanceID2})
	err = cmd.RootCmd.Execute()
	require.NoError(t, err)

>>>>>>> d30cc8c2
	// PASS: instance list
	cmd.RootCmd.SetArgs([]string{"instance", "list"})
	err = cmd.RootCmd.Execute()
	require.NoError(t, err)

	// PASS: instance list with filters
	cmd.RootCmd.SetArgs([]string{"instance", "list", "-f", "environment:DEV,cloud_provider:gcp", "-f", "environment:DEV,cloud_provider:aws"})
	err = cmd.RootCmd.Execute()
	require.NoError(t, err)
<<<<<<< HEAD
=======

	// PASS: delete instance 1
	cmd.RootCmd.SetArgs([]string{"instance", "delete", instanceID1, "--yes"})
	err = cmd.RootCmd.Execute()
	require.NoError(t, err)

	// PASS: delete instance 2
	cmd.RootCmd.SetArgs([]string{"instance", "delete", instanceID2, "--yes"})
	err = cmd.RootCmd.Execute()
	require.NoError(t, err)
>>>>>>> d30cc8c2
}<|MERGE_RESOLUTION|>--- conflicted
+++ resolved
@@ -22,8 +22,6 @@
 	err = cmd.RootCmd.Execute()
 	require.NoError(t, err)
 
-<<<<<<< HEAD
-=======
 	// PASS: create instance 1 with param
 	cmd.RootCmd.SetArgs([]string{"instance", "create",
 		"--service=mysql",
@@ -64,7 +62,6 @@
 	err = cmd.RootCmd.Execute()
 	require.NoError(t, err)
 
->>>>>>> d30cc8c2
 	// PASS: instance list
 	cmd.RootCmd.SetArgs([]string{"instance", "list"})
 	err = cmd.RootCmd.Execute()
@@ -74,8 +71,6 @@
 	cmd.RootCmd.SetArgs([]string{"instance", "list", "-f", "environment:DEV,cloud_provider:gcp", "-f", "environment:DEV,cloud_provider:aws"})
 	err = cmd.RootCmd.Execute()
 	require.NoError(t, err)
-<<<<<<< HEAD
-=======
 
 	// PASS: delete instance 1
 	cmd.RootCmd.SetArgs([]string{"instance", "delete", instanceID1, "--yes"})
@@ -86,5 +81,4 @@
 	cmd.RootCmd.SetArgs([]string{"instance", "delete", instanceID2, "--yes"})
 	err = cmd.RootCmd.Execute()
 	require.NoError(t, err)
->>>>>>> d30cc8c2
 }