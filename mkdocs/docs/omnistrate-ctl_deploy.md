--- conflicted
+++ resolved
@@ -14,13 +14,9 @@
   - Building from an Omnistrate spec (such as omnistrate-compose.yaml)
 
   - Creating or updating the service version
-<<<<<<< HEAD
-  - Determining deployment type (hosted or byoa)
-=======
 
   - Determining deployment type (Hosted or BYOC)
 
->>>>>>> 8f3e0e9d
   - Selecting cloud and region
 
   - Selecting or onboarding cloud accounts for BYOC deployments
