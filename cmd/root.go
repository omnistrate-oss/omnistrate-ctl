--- conflicted
+++ resolved
@@ -10,15 +10,10 @@
 	"github.com/spf13/cobra"
 )
 
-<<<<<<< HEAD
+const versionDescription = "Omnistrate CTL %s"
+
 // RootCmd represents the base command when called without any subcommands
 var RootCmd = &cobra.Command{
-=======
-const versionDescription = "Omnistrate CTL %s"
-
-// rootCmd represents the base command when called without any subcommands
-var rootCmd = &cobra.Command{
->>>>>>> dadca253
 	Use:   "omnistrate-ctl",
 	Short: "Manage your Omnistrate SaaS from the command line.",
 	Long: wordwrap.WrapString(`
