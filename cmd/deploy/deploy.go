--- conflicted
+++ resolved
@@ -750,18 +750,10 @@
 
 		// Display automatic instance handling message
 		if len(existingInstanceIDs) > 0 {
-<<<<<<< HEAD
 			finalInstanceID = existingInstanceIDs[0]
 			spinner.UpdateMessage(fmt.Sprintf("%s: Found %d existing instances", spinnerMsg, len(existingInstanceIDs)))
 			spinner.Complete()
 
-=======
-
-			finalInstanceID = existingInstanceIDs[0]
-			spinner.UpdateMessage(fmt.Sprintf("%s: Found %d existing instances", spinnerMsg, len(existingInstanceIDs)))
-			spinner.Complete()
-
->>>>>>> ef399ad8
 			// Stop spinner manager temporarily to show the note
 			sm.Stop()
 			fmt.Printf("📝 Note: Instance upgrade is automatic.\n")
